import numpy as np


def mean_square_error(y_true: np.ndarray, y_pred: np.ndarray) -> float:
    """
    Calculate MSE loss

    Parameters
    ----------
    y_true: ndarray of shape (n_samples, )
        True response values
    y_pred: ndarray of shape (n_samples, )
        Predicted response values

    Returns
    -------
    MSE of given predictions
    """
    return float(sum(pow(y_true - y_pred,2)) / len(y_true))


def misclassification_error(y_true: np.ndarray, y_pred: np.ndarray, normalize: bool = True) -> float:
    """
    Calculate misclassification loss

    Parameters
    ----------
    y_true: ndarray of shape (n_samples, )
        True response values
    y_pred: ndarray of shape (n_samples, )
        Predicted response values
    normalize: bool, default = True
        Normalize by number of samples or not

    Returns
    -------
    Misclassification of given predictions
    """
    if normalize:
        return float(np.sum(y_true != y_pred))/y_true.shape[0]

    return float(np.sum(y_true != y_pred))


def accuracy(y_true: np.ndarray, y_pred: np.ndarray) -> float:
    """
    Calculate accuracy of given predictions

    Parameters
    ----------
    y_true: ndarray of shape (n_samples, )
        True response values
    y_pred: ndarray of shape (n_samples, )
        Predicted response values

    Returns
    -------
    Accuracy of given predictions
    """
    true_val = float(np.sum(y_true == y_pred))
    return true_val / y_true.shape[0]


def cross_entropy(y_true: np.ndarray, y_pred: np.ndarray) -> float:
    """
    Calculate the cross entropy of given predictions

    Parameters
    ----------
    y_true: ndarray of shape (n_samples, )
        True response values
    y_pred: ndarray of shape (n_samples, )
        Predicted response values

    Returns
    -------
    Cross entropy of given predictions
    """
    raise NotImplementedError()

<<<<<<< HEAD
# if __name__ == '__main__':
#     np.random.seed(0)
=======

def softmax(X: np.ndarray) -> np.ndarray:
    """
    Compute the Softmax function for each sample in given data

    Parameters:
    -----------
    X: ndarray of shape (n_samples, n_features)

    Returns:
    --------
    output: ndarray of shape (n_samples, n_features)
        Softmax(x) for every sample x in given data X
    """
    raise NotImplementedError()
>>>>>>> 7cb79fe8
<|MERGE_RESOLUTION|>--- conflicted
+++ resolved
@@ -16,7 +16,7 @@
     -------
     MSE of given predictions
     """
-    return float(sum(pow(y_true - y_pred,2)) / len(y_true))
+    raise NotImplementedError()
 
 
 def misclassification_error(y_true: np.ndarray, y_pred: np.ndarray, normalize: bool = True) -> float:
@@ -36,10 +36,7 @@
     -------
     Misclassification of given predictions
     """
-    if normalize:
-        return float(np.sum(y_true != y_pred))/y_true.shape[0]
-
-    return float(np.sum(y_true != y_pred))
+    raise NotImplementedError()
 
 
 def accuracy(y_true: np.ndarray, y_pred: np.ndarray) -> float:
@@ -57,8 +54,7 @@
     -------
     Accuracy of given predictions
     """
-    true_val = float(np.sum(y_true == y_pred))
-    return true_val / y_true.shape[0]
+    raise NotImplementedError()
 
 
 def cross_entropy(y_true: np.ndarray, y_pred: np.ndarray) -> float:
@@ -76,25 +72,4 @@
     -------
     Cross entropy of given predictions
     """
-    raise NotImplementedError()
-
-<<<<<<< HEAD
-# if __name__ == '__main__':
-#     np.random.seed(0)
-=======
-
-def softmax(X: np.ndarray) -> np.ndarray:
-    """
-    Compute the Softmax function for each sample in given data
-
-    Parameters:
-    -----------
-    X: ndarray of shape (n_samples, n_features)
-
-    Returns:
-    --------
-    output: ndarray of shape (n_samples, n_features)
-        Softmax(x) for every sample x in given data X
-    """
-    raise NotImplementedError()
->>>>>>> 7cb79fe8
+    raise NotImplementedError()