import numpy as np
from IMLearn import BaseModule
from numpy import linalg


class L2(BaseModule):
    """
    Class representing the L2 module

    Represents the function: f(w)=||w||^2_2
    """

    def __init__(self, weights: np.ndarray = None):
        """
        Initialize a module instance

        Parameters:
        ----------
        weights: np.ndarray, default=None
            Initial value of weights
        """
        super().__init__(weights)

    def compute_output(self, **kwargs) -> np.ndarray:
        """
        Compute the output value of the L2 function at point self.weights

        Parameters
        ----------
        kwargs:
            No additional arguments are expected

        Returns
        -------
        output: ndarray of shape (1,)
            Value of function at point self.weights
        """
        return linalg.norm(self.weights) ** 2

    def compute_jacobian(self, **kwargs) -> np.ndarray:
        """
        Compute L2 derivative with respect to self.weights at point self.weights

        Parameters
        ----------
        kwargs:
            No additional arguments are expected

        Returns
        -------
        output: ndarray of shape (n_in,)
            L2 derivative with respect to self.weights at point self.weights
        """
        return 2 * self.weights


class L1(BaseModule):
    def __init__(self, weights: np.ndarray = None):
        """
        Initialize a module instance

        Parameters:
        ----------
        weights: np.ndarray, default=None
            Initial value of weights
        """
        super().__init__(weights)

    def compute_output(self, **kwargs) -> np.ndarray:
        """
        Compute the output value of the L1 function at point self.weights

        Parameters
        ----------
        kwargs:
            No additional arguments are expected

        Returns
        -------
        output: ndarray of shape (1,)
            Value of function at point self.weights
        """
        return linalg.norm(self.weights, ord=1)

    def compute_jacobian(self, **kwargs) -> np.ndarray:
        """
        Compute L1 derivative with respect to self.weights at point self.weights

        Parameters
        ----------
        kwargs:
            No additional arguments are expected

        Returns
        -------
        output: ndarray of shape (n_in,)
            L1 derivative with respect to self.weights at point self.weights
        """
        return np.sign(self.weights)


class LogisticModule(BaseModule):
    """
    Class representing the logistic regression objective function

    Represents the function: f(w) = - (1/m) sum_i^m[y*<x_i,w> - log(1+exp(<x_i,w>))]
    """

    def __init__(self, weights: np.ndarray = None):
        """
        Initialize a logistic regression module instance

        Parameters:
        ----------
        weights: np.ndarray, default=None
            Initial value of weights
        """
        super().__init__(weights)

    def compute_output(self, X: np.ndarray, y: np.ndarray, **kwargs) -> np.ndarray:
        """
        Compute the output value of the logistic regression objective function at point self.weights

        Parameters
        ----------
        X: ndarray of shape (n_samples, n_features)
            Design matrix to use when computing objective

        y: ndarray of shape(n_samples,)
            Binary labels of samples to use when computing objective

        Returns
        -------
        output: ndarray of shape (1,)
            Value of function at point self.weights
        """
        m = X.shape[0]
        in_log = np.log(1 + np.exp(X @ self.weights))
        sum_1 = np.sum(y * (X @ self.weights) - in_log)
        return (-1 / m) * sum_1

    def compute_jacobian(self, X: np.ndarray, y: np.ndarray, **kwargs) -> np.ndarray:
        """
        Compute the gradient of the logistic regression objective function at point self.weights

        Parameters
        ----------
        X: ndarray of shape (n_samples, n_features)
            Design matrix to use when computing objective

        y: ndarray of shape(n_samples,)
            Binary labels of samples to use when computing objective

        Returns
        -------
        output: ndarray of shape (n_features,)
            Derivative of function with respect to self.weights at point self.weights
        """
        samples_num = X.shape[0]
        features_num = X.shape[1]
        f_1 = y @ X
        exp_xw = np.exp(X @ self.weights)
        f_2 = np.zeros(features_num)
        for i in range(samples_num):
            f_2 += (X[i] * exp_xw[i]) / (1 + exp_xw[i])
        return (-1 / samples_num) * (f_1 - f_2)


class RegularizedModule(BaseModule):
    """
    Class representing a general regularized objective function of the format:
                                    f(w) = F(w) + lambda*R(w)
    for F(w) being some fidelity function, R(w) some regularization function and lambda
    the regularization parameter
    """

    def __init__(self,
                 fidelity_module: BaseModule,
                 regularization_module: BaseModule,
                 lam: float = 1.,
                 weights: np.ndarray = None,
                 include_intercept: bool = True):
        """
        Initialize a regularized objective module instance

        Parameters:
        -----------
        fidelity_module: BaseModule
            Module to be used as a fidelity term

        regularization_module: BaseModule
            Module to be used as a regularization term

        lam: float, default=1
            Value of regularization parameter

        weights: np.ndarray, default=None
            Initial value of weights

        include_intercept: bool default=True
            Should fidelity term (and not regularization term) include an intercept or not
        """
        super().__init__()
        self.fidelity_module_, self.regularization_module_, self.lam_ = fidelity_module, regularization_module, lam
        self.include_intercept_ = include_intercept

        if weights is not None:
<<<<<<< HEAD
            # self.weights(weights)
            self.weights = weights
            self.weights_ = weights
            self.fidelity_module_.weights = weights
            if self.regularization_module_ is not None:
                if self.include_intercept_:
                    self.regularization_module_.weights = weights[1:]
                else:
                    self.regularization_module_.weights = weights
=======
            self.weights = weights
>>>>>>> 7cb79fe8

    def compute_output(self, **kwargs) -> np.ndarray:
        """
        Compute the output value of the regularized objective function at point self.weights

        Parameters
        ----------
        kwargs:
            No additional arguments are expected

        Returns
        -------
        output: ndarray of shape (1,)
            Value of function at point self.weights
        """
        fidelity = self.fidelity_module_.compute_output(**kwargs)
        regularization = self.regularization_module_.compute_output(**kwargs) * self.lam_
        return fidelity + regularization

    def compute_jacobian(self, **kwargs) -> np.ndarray:
        """
        Compute module derivative with respect to self.weights at point self.weights

        Parameters
        ----------
        kwargs:
            No additional arguments are expected

        Returns
        -------
        output: ndarray of shape (n_in,)
            Derivative with respect to self.weights at point self.weights
        """
        reg_jacobian = self.regularization_module_.compute_jacobian(**kwargs)
        if self.include_intercept_:
            reg_jacobian = np.insert(reg_jacobian, 0, 0, axis=0)
        fid_jacobian = self.fidelity_module_.compute_jacobian(**kwargs)
        return fid_jacobian + self.lam_ * reg_jacobian

    @property
    def weights(self):
        """
        Wrapper property to retrieve module parameter

        Returns
        -------
        weights: ndarray of shape (n_in, n_out)
        """
        return self.fidelity_module_.weights

    @weights.setter
    def weights(self, weights: np.ndarray) -> None:
        """
        Setter function for module parameters

        In case self.include_intercept_ is set to True, weights[0] is regarded as the intercept
        and is not passed to the regularization module

        Parameters
        ----------
        weights: ndarray of shape (n_in, n_out)
            Weights to set for module
        """
        # self.weights_ = weights
        # self.fidelity_module_.weights = weights
        # if self.regularization_module_ is not None:
        #     if self.include_intercept_:
        #         self.regularization_module_.weights = weights[1:]
        #     else:
        #         self.regularization_module_.weights = weights
        self.fidelity_module_.weights = weights
        if self.include_intercept_:
            self.regularization_module_.weights = np.delete(weights, 0, axis=0)
        else:
            self.regularization_module_.weights = weights<|MERGE_RESOLUTION|>--- conflicted
+++ resolved
@@ -1,6 +1,5 @@
 import numpy as np
 from IMLearn import BaseModule
-from numpy import linalg
 
 
 class L2(BaseModule):
@@ -9,7 +8,6 @@
 
     Represents the function: f(w)=||w||^2_2
     """
-
     def __init__(self, weights: np.ndarray = None):
         """
         Initialize a module instance
@@ -35,7 +33,7 @@
         output: ndarray of shape (1,)
             Value of function at point self.weights
         """
-        return linalg.norm(self.weights) ** 2
+        raise NotImplementedError()
 
     def compute_jacobian(self, **kwargs) -> np.ndarray:
         """
@@ -51,7 +49,7 @@
         output: ndarray of shape (n_in,)
             L2 derivative with respect to self.weights at point self.weights
         """
-        return 2 * self.weights
+        raise NotImplementedError()
 
 
 class L1(BaseModule):
@@ -80,7 +78,7 @@
         output: ndarray of shape (1,)
             Value of function at point self.weights
         """
-        return linalg.norm(self.weights, ord=1)
+        raise NotImplementedError()
 
     def compute_jacobian(self, **kwargs) -> np.ndarray:
         """
@@ -96,7 +94,7 @@
         output: ndarray of shape (n_in,)
             L1 derivative with respect to self.weights at point self.weights
         """
-        return np.sign(self.weights)
+        raise NotImplementedError()
 
 
 class LogisticModule(BaseModule):
@@ -105,7 +103,6 @@
 
     Represents the function: f(w) = - (1/m) sum_i^m[y*<x_i,w> - log(1+exp(<x_i,w>))]
     """
-
     def __init__(self, weights: np.ndarray = None):
         """
         Initialize a logistic regression module instance
@@ -134,10 +131,7 @@
         output: ndarray of shape (1,)
             Value of function at point self.weights
         """
-        m = X.shape[0]
-        in_log = np.log(1 + np.exp(X @ self.weights))
-        sum_1 = np.sum(y * (X @ self.weights) - in_log)
-        return (-1 / m) * sum_1
+        raise NotImplementedError()
 
     def compute_jacobian(self, X: np.ndarray, y: np.ndarray, **kwargs) -> np.ndarray:
         """
@@ -156,14 +150,7 @@
         output: ndarray of shape (n_features,)
             Derivative of function with respect to self.weights at point self.weights
         """
-        samples_num = X.shape[0]
-        features_num = X.shape[1]
-        f_1 = y @ X
-        exp_xw = np.exp(X @ self.weights)
-        f_2 = np.zeros(features_num)
-        for i in range(samples_num):
-            f_2 += (X[i] * exp_xw[i]) / (1 + exp_xw[i])
-        return (-1 / samples_num) * (f_1 - f_2)
+        raise NotImplementedError()
 
 
 class RegularizedModule(BaseModule):
@@ -173,7 +160,6 @@
     for F(w) being some fidelity function, R(w) some regularization function and lambda
     the regularization parameter
     """
-
     def __init__(self,
                  fidelity_module: BaseModule,
                  regularization_module: BaseModule,
@@ -205,19 +191,7 @@
         self.include_intercept_ = include_intercept
 
         if weights is not None:
-<<<<<<< HEAD
-            # self.weights(weights)
-            self.weights = weights
-            self.weights_ = weights
-            self.fidelity_module_.weights = weights
-            if self.regularization_module_ is not None:
-                if self.include_intercept_:
-                    self.regularization_module_.weights = weights[1:]
-                else:
-                    self.regularization_module_.weights = weights
-=======
-            self.weights = weights
->>>>>>> 7cb79fe8
+            self.weights(weights)
 
     def compute_output(self, **kwargs) -> np.ndarray:
         """
@@ -233,9 +207,7 @@
         output: ndarray of shape (1,)
             Value of function at point self.weights
         """
-        fidelity = self.fidelity_module_.compute_output(**kwargs)
-        regularization = self.regularization_module_.compute_output(**kwargs) * self.lam_
-        return fidelity + regularization
+        raise NotImplementedError()
 
     def compute_jacobian(self, **kwargs) -> np.ndarray:
         """
@@ -251,11 +223,7 @@
         output: ndarray of shape (n_in,)
             Derivative with respect to self.weights at point self.weights
         """
-        reg_jacobian = self.regularization_module_.compute_jacobian(**kwargs)
-        if self.include_intercept_:
-            reg_jacobian = np.insert(reg_jacobian, 0, 0, axis=0)
-        fid_jacobian = self.fidelity_module_.compute_jacobian(**kwargs)
-        return fid_jacobian + self.lam_ * reg_jacobian
+        raise NotImplementedError()
 
     @property
     def weights(self):
@@ -266,7 +234,7 @@
         -------
         weights: ndarray of shape (n_in, n_out)
         """
-        return self.fidelity_module_.weights
+        raise NotImplementedError()
 
     @weights.setter
     def weights(self, weights: np.ndarray) -> None:
@@ -281,15 +249,4 @@
         weights: ndarray of shape (n_in, n_out)
             Weights to set for module
         """
-        # self.weights_ = weights
-        # self.fidelity_module_.weights = weights
-        # if self.regularization_module_ is not None:
-        #     if self.include_intercept_:
-        #         self.regularization_module_.weights = weights[1:]
-        #     else:
-        #         self.regularization_module_.weights = weights
-        self.fidelity_module_.weights = weights
-        if self.include_intercept_:
-            self.regularization_module_.weights = np.delete(weights, 0, axis=0)
-        else:
-            self.regularization_module_.weights = weights+        raise NotImplementedError()